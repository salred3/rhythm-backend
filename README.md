--- conflicted
+++ resolved
@@ -1,21 +1,108 @@
 # rhythm-backend
 
-<<<<<<< HEAD
-This project houses backend utilities and services for rhythm-related applications.
+This project provides backend utilities, aggregators, and analytical services for the Rhythm AI-driven flow management platform.
 
-## Analytics Module
+## Core Modules
 
-The `analytics.js` file exposes helper functions and classes that can be used by
-`AnalyticsService` to perform heavy computations. It currently provides:
+### Dashboard Aggregators
+The backend provides specialized aggregator modules consumed by the `DashboardService`:
 
-- `calculateTotal` – Sum values in an array.
-- `calculateAverage` – Compute an average from values in an array.
-- `TrendAnalyzer` – Class for calculating moving averages to analyze trends.
-=======
-This project provides a few utility modules that can be consumed by a higher
-level `DashboardService`.
+- **`timer.aggregator.ts`** – Gathers and aggregates time-tracking data from timer events, providing real-time insights into active work sessions and productivity patterns.
 
-- `timer.aggregator.ts` – gather time-based data from events.
-- `deadline.aggregator.ts` – analyze upcoming deadlines for tasks.
-- `conflict.detector.ts` – detect and report scheduling conflicts.
->>>>>>> cc9b5eee
+- **`deadline.aggregator.ts`** – Analyzes upcoming deadlines across tasks and projects, categorizing them by urgency (7 days, 3 days, 1 day) and detecting potential bottlenecks.
+
+- **`conflict.detector.ts`** – Intelligently detects and reports scheduling conflicts, especially important in unified calendar mode where cross-company conflicts can occur.
+
+### Analytics Module
+The analytics service provides computational utilities for deeper insights:
+
+#### Core Functions
+- **`calculateTotal`** – Sums values in an array for aggregate metrics
+- **`calculateAverage`** – Computes averages for performance tracking
+- **`calculateFlowMetrics`** – Analyzes flow state progression and productivity patterns
+
+#### Advanced Analysis
+- **`TrendAnalyzer`** – Class for calculating moving averages and trend detection
+  - Identifies productivity patterns over time
+  - Detects flow state improvements
+  - Provides predictive insights for optimal scheduling
+
+- **`MetricsCalculator`** – Comprehensive metrics computation including:
+  - Impact/Effort/Timeline weighted scoring
+  - Priority calculations based on user preferences
+  - Cross-company resource utilization
+
+## Architecture
+
+```
+backend/src/
+├── modules/
+│   ├── dashboard/
+│   │   ├── dashboard.service.ts
+│   │   ├── analytics.service.ts
+│   │   ├── metrics.calculator.ts
+│   │   └── aggregators/
+│   │       ├── timer.aggregator.ts
+│   │       ├── deadline.aggregator.ts
+│   │       └── conflict.detector.ts
+│   └── analytics/
+│       ├── analytics.service.ts
+│       ├── events.collector.ts
+│       └── metrics.aggregator.ts
+```
+
+## Usage
+
+### Dashboard Service Integration
+```typescript
+import { TimerAggregator } from './aggregators/timer.aggregator';
+import { DeadlineAggregator } from './aggregators/deadline.aggregator';
+import { ConflictDetector } from './aggregators/conflict.detector';
+
+class DashboardService {
+  async getAggregatedData(userId: string, companyId?: string) {
+    const [timers, deadlines, conflicts] = await Promise.all([
+      this.timerAggregator.getActiveTimers(userId),
+      this.deadlineAggregator.getUpcoming(userId, companyId),
+      this.conflictDetector.detectConflicts(userId)
+    ]);
+    
+    return { timers, deadlines, conflicts };
+  }
+}
+```
+
+### Analytics Calculations
+```typescript
+import { TrendAnalyzer, calculateAverage } from './analytics';
+
+const analyzer = new TrendAnalyzer();
+const productivityTrend = analyzer.calculateMovingAverage(
+  dailyProductivityScores,
+  7 // 7-day moving average
+);
+
+const avgFlowTime = calculateAverage(flowStateDurations);
+```
+
+## Key Features
+
+- **Real-time Aggregation**: Optimized for live dashboard updates
+- **Cross-Company Intelligence**: Detects patterns and conflicts across multiple companies
+- **Flow State Analytics**: Tracks and analyzes productivity patterns
+- **Scalable Architecture**: Designed to handle high-frequency timer events and complex calculations
+- **TypeScript Native**: Full type safety and IntelliSense support
+
+## Dependencies
+
+- Node.js 18+
+- TypeScript 5.0+
+- BullMQ (for background job processing)
+- Redis (for caching aggregated data)
+
+## Performance Considerations
+
+- Aggregators use Redis caching to minimize database queries
+- Background workers handle heavy computations
+- Optimized queries for real-time dashboard updates
+- Efficient conflict detection algorithms for calendar scheduling